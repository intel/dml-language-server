--- conflicted
+++ resolved
@@ -5,14 +5,11 @@
 # Change Log
 
 ## 0.9.12
+- Added 'simics\_util\_vect' as a known provisional (with no DLS semantics)
 - Diagnostics sent from the server will now indicate their source as 'dml' or 'dml-lint'
-<<<<<<< HEAD
 - Linting warnings can now annotate their messages with which linting rule enforces it. You can turn this off by setting 'annotate_lints' to 'false' in your lint config file
 - Minor fixes to the description of linting messages
-=======
-- Added 'simics\_util\_vect' as a known provisional (with no DLS semantics)
 - Fixed an issue where diagnostics would sometime be reported within the wrong file
->>>>>>> 52a8f62d
 
 ## 0.9.11
 - Fixed deadlock when a configuration update happens
