--- conflicted
+++ resolved
@@ -6,15 +6,12 @@
 
 ## 0.9.10
 - Added indentation-style rules to the lint module with configurable indent size as specified in [example_lint_cfg.json](./example_files/example_lint_cfg.README)
-<<<<<<< HEAD
 - Added "explicit\_param\_decl" as a know provisional (NOTE: the provisionals
   actual functionality is not implemented)
-=======
 - Configuration changes are now correctly tracked with the pull-model, and the
   server should correctly update most settings without a restart on config
   change.
 
->>>>>>> 6c2a1d64
 ## 0.9.9
 - Fixed an issue that could cause analysis thread crash when an object was declared both
   as an array and not one
