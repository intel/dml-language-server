--- conflicted
+++ resolved
@@ -167,10 +167,7 @@
 #[test]
 fn in3_cond_structure_bad_indent() {
     let rules = set_up();
-<<<<<<< HEAD
     assert_indentation(IN3_COND_STRUCTURE_BAD_INDENT, 5, rules);
-=======
-    assert_indentation(IN3_COND_STRUCTURE_BAD_INDENT, 4, rules);
 }
 
 pub static IN3_EMBEDDED_CORRECT_INDENT: &str = "
@@ -215,5 +212,4 @@
 fn in3_embedded_incorrect_indent() {
     let rules = set_up();
     assert_indentation(IN3_EMBEDDED_INCORRECT_INDENT, 3, rules);
->>>>>>> 1b143792
 }