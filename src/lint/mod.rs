use std::fmt;
use std::fs;
use std::path::{Path, PathBuf};
use log::{debug, error, trace};
use serde::{Deserialize, Serialize};
use rules::{instantiate_rules, CurrentRules, RuleType};
use rules::{spacing::{SpBraceOptions, SpPunctOptions, NspFunparOptions,
                      NspInparenOptions, NspUnaryOptions, NspTrailingOptions},
                      indentation::{LongLineOptions, IN1Options, IN3Options,
<<<<<<< HEAD
                                    IN2Options, IN9Options, IN6Options,
                                    IN4Options, IN10Options},
=======
                                    IN2Options, IN9Options, IN10Options},
>>>>>>> 9e616a74
                    };
use crate::analysis::{DMLError, IsolatedAnalysis, LocalDMLError};
use crate::analysis::parsing::tree::TreeElement;
use crate::file_management::CanonPath;
use crate::vfs::{Error, TextFile};
use crate::analysis::parsing::structure::TopAst;
use crate::lint::rules::indentation::{MAX_LENGTH_DEFAULT,
                                      INDENTATION_LEVEL_DEFAULT,
                                      setup_indentation_size
                                    };

pub fn parse_lint_cfg(path: PathBuf) -> Result<LintCfg, String> {
    debug!("Reading Lint configuration from {:?}", path);
    let file_content = fs::read_to_string(path).map_err(
        |e|e.to_string())?;
    trace!("Content is {:?}", file_content);
    serde_json::from_str(&file_content)
        .map_err(|e|e.to_string())
}

pub fn maybe_parse_lint_cfg(path: PathBuf) -> Option<LintCfg> {
    match parse_lint_cfg(path) {
        Ok(mut cfg) => {
            setup_indentation_size(&mut cfg);
            Some(cfg)
        },
        Err(e) => {
            error!("Failed to parse linting CFG: {}", e);
            None
        }
    }
}

#[derive(Clone, Debug, Serialize, Deserialize, PartialEq)]
#[serde(default)]
#[serde(deny_unknown_fields)]
pub struct LintCfg {
    #[serde(default)]
    pub sp_brace: Option<SpBraceOptions>,
    #[serde(default)]
    pub sp_punct: Option<SpPunctOptions>,
    #[serde(default)]
    pub nsp_funpar: Option<NspFunparOptions>,
    #[serde(default)]
    pub nsp_inparen: Option<NspInparenOptions>,
    #[serde(default)]
    pub nsp_unary: Option<NspUnaryOptions>,
    #[serde(default)]
    pub nsp_trailing: Option<NspTrailingOptions>,
    #[serde(default)]
    pub long_lines: Option<LongLineOptions>,
    #[serde(default)]
    pub in1: Option<IN1Options>,
    #[serde(default)]
    pub in2: Option<IN2Options>,
    #[serde(default)]
    pub in3: Option<IN3Options>,
    #[serde(default)]
<<<<<<< HEAD
    pub in4: Option<IN4Options>,
    #[serde(default)]
    pub in6: Option<IN6Options>,
    #[serde(default)]
=======
>>>>>>> 9e616a74
    pub in9: Option<IN9Options>,
    #[serde(default)]
    pub in10: Option<IN10Options>,
}

impl Default for LintCfg {
    fn default() -> LintCfg {
        LintCfg {
            sp_brace: Some(SpBraceOptions{}),
            sp_punct: Some(SpPunctOptions{}),
            nsp_funpar: Some(NspFunparOptions{}),
            nsp_inparen: Some(NspInparenOptions{}),
            nsp_unary: Some(NspUnaryOptions{}),
            nsp_trailing: Some(NspTrailingOptions{}),
            long_lines: Some(LongLineOptions{max_length: MAX_LENGTH_DEFAULT}),
            in1: Some(IN1Options{indentation_spaces: INDENTATION_LEVEL_DEFAULT}),
            in2: Some(IN2Options{}),
            in3: Some(IN3Options{indentation_spaces: INDENTATION_LEVEL_DEFAULT}),
<<<<<<< HEAD
            in4: Some(IN4Options{indentation_spaces: INDENTATION_LEVEL_DEFAULT}),
            in6: Some(IN6Options{indentation_spaces: INDENTATION_LEVEL_DEFAULT}),
=======
>>>>>>> 9e616a74
            in9: Some(IN9Options{indentation_spaces: INDENTATION_LEVEL_DEFAULT}),
            in10: Some(IN10Options{indentation_spaces: INDENTATION_LEVEL_DEFAULT}),
        }
    }
}

pub struct DMLStyleError {
    pub error: LocalDMLError,
    pub rule_type: RuleType,
}

#[derive(Debug, Clone)]
pub struct LinterAnalysis {
    pub path: CanonPath,
    pub errors: Vec<DMLError>,
}

impl fmt::Display for LinterAnalysis {
    fn fmt(&self, f: &mut fmt::Formatter<'_>) -> fmt::Result {
        writeln!(f, "LinterAnalysis {{")?;
        writeln!(f, "\tpath: {}", self.path.as_str())?;
        writeln!(f, "\n}}")?;
        Ok(())
    }
}

impl LinterAnalysis {
    pub fn new(path: &Path, file: TextFile, cfg: LintCfg,  original_analysis: IsolatedAnalysis)
               -> Result<LinterAnalysis, Error> {
        debug!("local linting for: {:?}", path);
        let canonpath: CanonPath = path.into();
        let rules =  instantiate_rules(&cfg);
        let local_lint_errors = begin_style_check(original_analysis.ast, file.text, &rules)?;
        let mut lint_errors = vec![];
        for error in local_lint_errors {
            lint_errors.push(error.warning_with_file(path));
        }

        let res = LinterAnalysis {
            path: canonpath,
            errors: lint_errors,
        };
        debug!("Produced an isolated linter: {}", res);
        Ok(res)
    }
}

pub fn begin_style_check(ast: TopAst, file: String, rules: &CurrentRules) -> Result<Vec<LocalDMLError>, Error> {
    let mut linting_errors: Vec<DMLStyleError> = vec![];
    ast.style_check(&mut linting_errors, rules, AuxParams { depth: 0 });      

    // Per line checks
    let lines: Vec<&str> = file.lines().collect();
    for (row, line) in lines.iter().enumerate() {
        rules.in2.check(&mut linting_errors, row, line);
        rules.long_lines.check(&mut linting_errors, row, line);
        rules.nsp_trailing.check(&mut linting_errors, row, line);
    }

    post_process_linting_errors(&mut linting_errors);

    Ok(linting_errors.into_iter().map(|e| e.error).collect())
}

fn post_process_linting_errors(errors: &mut Vec<DMLStyleError>) {
    // Collect in2 ranges
    let in2_ranges: Vec<_> = errors.iter()
        .filter(|style_err| style_err.rule_type == RuleType::IN2)
        .map(|style_err| style_err.error.range)
        .collect();

    // Remove linting errors that are in in2 rows
    errors.retain(|style_err| {
        !in2_ranges.iter().any(|range|
            (range.row_start == style_err.error.range.row_start || range.row_end == style_err.error.range.row_end)
            && style_err.rule_type != RuleType::IN2)
    });
}

#[derive(Copy, Clone)]
pub struct AuxParams {
    pub depth: u32,
}


pub mod rules;
pub mod tests {
    use std::path::Path;
    use std::str::FromStr;
    use crate::{analysis::{parsing::{parser::FileInfo, structure::{self, TopAst}}, FileSpec}, vfs::TextFile};

    pub static SOURCE: &str = "
    dml 1.4;

    bank sb_cr {
        group monitor {    

            register MKTME_KEYID_MASK {
                method get() -> (uint64) {
                    local uint64 physical_address_mask = mse.srv10nm_mse_mktme.get_key_addr_mask();
                    this.Mask.set(physical_address_mask);
                    this.function_with_args('some_string',
                                    integer,
                                    floater);
                    return this.val;
                }
            }

            register TDX_KEYID_MASK {
                method get() -> (uint64) {
                    local uint64 tdx_keyid_mask = mse.srv10nm_mse_tdx.get_key_addr_mask();
                    local uint64 some_uint = (is_this_real) ? then_you_might_like_this_value : or_this_one;
                    this.Mask.set(tdx_keyid_mask);
                    return this.val;
                }
            }
        }
    }   

    /*
        This is ONEEEE VEEEEEERY LLOOOOOOONG COOOMMMEENTT ON A SINGLEEEE LINEEEEEEEEEEEEEE
        and ANOTHEEEER VEEEEEERY LLOOOOOOONG COOOMMMEENTT ON A SINGLEEEE LINEEEEEEEEEEEEEE
    */

    ";

    pub fn create_ast_from_snippet(source: &str) -> TopAst {
        use logos::Logos;
        use crate::analysis::parsing::lexer::TokenKind;
        use crate::analysis::parsing::parser::FileParser;
        let lexer = TokenKind::lexer(source);
        let mut fparser = FileParser::new(lexer);
        let mut parse_state = FileInfo::default();
        let file_result =  &TextFile::from_str(source);
        assert!(file_result.is_ok());
        let file = file_result.clone().unwrap();
        let filespec = FileSpec {
            path: Path::new("test.txt"), file: &file
        };
        structure::parse_toplevel(&mut fparser, &mut parse_state, filespec)
    }

    // Tests both that the example Cfg parses, and that it is the default Cfg
    pub static EXAMPLE_CFG: &str = "/example_files/example_lint_cfg.json";
    #[test]
    fn test_example_lintcfg() {
        use crate::lint::{parse_lint_cfg, LintCfg};
        let example_path = format!("{}{}",
                                   env!("CARGO_MANIFEST_DIR"),
                                   EXAMPLE_CFG);
        let example_cfg = parse_lint_cfg(example_path.into()).unwrap();
        assert_eq!(example_cfg, LintCfg::default());
    }

    #[test]
    #[ignore]
    fn test_main() {
        use crate::lint::{begin_style_check, LintCfg};
        use crate::lint::rules:: instantiate_rules;
        let ast = create_ast_from_snippet(SOURCE);
        let cfg = LintCfg::default();
        let rules = instantiate_rules(&cfg);
        let _lint_errors = begin_style_check(ast, SOURCE.to_string(), &rules);
        assert!(_lint_errors.is_ok());
        assert!(!_lint_errors.unwrap().is_empty());
    }
}<|MERGE_RESOLUTION|>--- conflicted
+++ resolved
@@ -7,12 +7,7 @@
 use rules::{spacing::{SpBraceOptions, SpPunctOptions, NspFunparOptions,
                       NspInparenOptions, NspUnaryOptions, NspTrailingOptions},
                       indentation::{LongLineOptions, IN1Options, IN3Options,
-<<<<<<< HEAD
-                                    IN2Options, IN9Options, IN6Options,
-                                    IN4Options, IN10Options},
-=======
-                                    IN2Options, IN9Options, IN10Options},
->>>>>>> 9e616a74
+                                    IN2Options, IN4Options, IN9Options, IN10Options},
                     };
 use crate::analysis::{DMLError, IsolatedAnalysis, LocalDMLError};
 use crate::analysis::parsing::tree::TreeElement;
@@ -71,13 +66,8 @@
     #[serde(default)]
     pub in3: Option<IN3Options>,
     #[serde(default)]
-<<<<<<< HEAD
     pub in4: Option<IN4Options>,
     #[serde(default)]
-    pub in6: Option<IN6Options>,
-    #[serde(default)]
-=======
->>>>>>> 9e616a74
     pub in9: Option<IN9Options>,
     #[serde(default)]
     pub in10: Option<IN10Options>,
@@ -96,11 +86,7 @@
             in1: Some(IN1Options{indentation_spaces: INDENTATION_LEVEL_DEFAULT}),
             in2: Some(IN2Options{}),
             in3: Some(IN3Options{indentation_spaces: INDENTATION_LEVEL_DEFAULT}),
-<<<<<<< HEAD
             in4: Some(IN4Options{indentation_spaces: INDENTATION_LEVEL_DEFAULT}),
-            in6: Some(IN6Options{indentation_spaces: INDENTATION_LEVEL_DEFAULT}),
-=======
->>>>>>> 9e616a74
             in9: Some(IN9Options{indentation_spaces: INDENTATION_LEVEL_DEFAULT}),
             in10: Some(IN10Options{indentation_spaces: INDENTATION_LEVEL_DEFAULT}),
         }
